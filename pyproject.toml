[project]
name = "fitler"
version = "0.0.1"
description = "Aggregate, sync, and analyze your fitness activity data."
readme = "README.md"
license = { text = "CC-BY-NC-4.0" }
authors = [
    { name = "Chris Kelly", email = "ckdake@ckdake.com" }
]
requires-python = ">=3.7"
dependencies = [
    "peewee==3.18.2",
    "gpxpy==1.6.2",
    "python-tcxparser==2.4.0",
    "fitparse==1.2.0",
    "openpyxl==3.1.5",
    "dateparser==1.2.2",
    "pytz==2025.2",
    "requests>=2.31.0,<3.0.0",
    "pyrwgps==0.0.6",
    "python-dotenv==1.1.1",
    "stravalib==2.4",
    "tabulate==0.9.0",
    "garminconnect==0.2.28"
]

[project.optional-dependencies]
dev = [
    "pylint==3.3.8",
    "ruff==0.8.4",
<<<<<<< HEAD
    "mypy==1.18.1",
    "pytest==8.4.1",
=======
    "mypy==1.17.1",
    "pytest==8.4.2",
>>>>>>> 0726ec2b
    "pytest-cov==6.2.1",
    "pre-commit==4.0.1",
]

[project.urls]
Homepage = "https://fitler.net"
Repository = "https://github.com/ckdake/fitler"
Issues = "https://github.com/ckdake/fitler/issues"

[build-system]
requires = ["hatchling >= 1.26"]
build-backend = "hatchling.build"

[tool.mypy]
# ...other mypy config...

[[tool.mypy.overrides]]
module = "urllib3.*"
ignore_missing_imports = true<|MERGE_RESOLUTION|>--- conflicted
+++ resolved
@@ -28,13 +28,8 @@
 dev = [
     "pylint==3.3.8",
     "ruff==0.8.4",
-<<<<<<< HEAD
     "mypy==1.18.1",
-    "pytest==8.4.1",
-=======
-    "mypy==1.17.1",
     "pytest==8.4.2",
->>>>>>> 0726ec2b
     "pytest-cov==6.2.1",
     "pre-commit==4.0.1",
 ]
